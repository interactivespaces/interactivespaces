/*
 * Copyright (C) 2012 Google Inc.
 *
 * Licensed under the Apache License, Version 2.0 (the "License"); you may not
 * use this file except in compliance with the License. You may obtain a copy of
 * the License at
 *
 * http://www.apache.org/licenses/LICENSE-2.0
 *
 * Unless required by applicable law or agreed to in writing, software
 * distributed under the License is distributed on an "AS IS" BASIS, WITHOUT
 * WARRANTIES OR CONDITIONS OF ANY KIND, either express or implied. See the
 * License for the specific language governing permissions and limitations under
 * the License.
 */

package interactivespaces.workbench;

import com.google.common.collect.Lists;

import interactivespaces.InteractiveSpacesException;
import interactivespaces.SimpleInteractiveSpacesException;
import interactivespaces.configuration.SimpleConfiguration;
import interactivespaces.domain.support.ActivityIdentifyingNameValidator;
import interactivespaces.domain.support.ActivityVersionValidator;
import interactivespaces.domain.support.DomainValidationResult;
import interactivespaces.domain.support.DomainValidationResult.DomainValidationResultType;
import interactivespaces.domain.support.Validator;
import interactivespaces.util.io.Files;
import interactivespaces.workbench.project.Project;
import interactivespaces.workbench.project.ProjectDeployment;
import interactivespaces.workbench.project.activity.ActivityProjectManager;
import interactivespaces.workbench.project.activity.BasicActivityProjectManager;
import interactivespaces.workbench.project.activity.ProjectBuildContext;
import interactivespaces.workbench.project.activity.ProjectCreationSpecification;
import interactivespaces.workbench.project.activity.builder.BaseActivityProjectBuilder;
import interactivespaces.workbench.project.activity.builder.ProjectBuilder;
import interactivespaces.workbench.project.activity.builder.java.BndOsgiBundleCreator;
import interactivespaces.workbench.project.activity.builder.java.ExternalJavadocGenerator;
import interactivespaces.workbench.project.activity.builder.java.JavadocGenerator;
import interactivespaces.workbench.project.activity.builder.java.OsgiBundleCreator;
import interactivespaces.workbench.project.activity.creator.ProjectCreator;
import interactivespaces.workbench.project.activity.creator.ProjectCreatorImpl;
import interactivespaces.workbench.project.activity.ide.EclipseIdeProjectCreator;
import interactivespaces.workbench.project.activity.ide.EclipseIdeProjectCreatorSpecification;
import interactivespaces.workbench.project.activity.ide.NonJavaEclipseIdeProjectCreatorSpecification;
import interactivespaces.workbench.project.activity.packager.ActivityProjectPackager;
import interactivespaces.workbench.project.activity.packager.ActivityProjectPackagerImpl;
import interactivespaces.workbench.project.activity.type.ProjectType;
import interactivespaces.workbench.project.activity.type.ProjectTypeRegistry;
import interactivespaces.workbench.project.activity.type.SimpleProjectTypeRegistery;
import interactivespaces.workbench.ui.UserInterfaceFactory;
import interactivespaces.workbench.ui.editor.swing.PlainSwingUserInterfaceFactory;

import java.io.BufferedReader;
import java.io.Console;
import java.io.File;
import java.io.FileFilter;
import java.io.FileReader;
import java.io.FilenameFilter;
import java.io.IOException;
import java.util.List;
import java.util.Map;

/**
 * A workbench for working with Interactive Spaces Activity development.
 *
 * @author Keith M. Hughes
 */
public class InteractiveSpacesWorkbench {

  /**
   * Command to recursively walk over a set of directories looking for the IS
   * project folders,
   */
  public static final String COMMAND_RECURSIVE = "walk";

  /**
   * Command to create an OSGi bundle from an existing jar.
   */
  public static final String COMMAND_OSGI = "osgi";

  /**
   * Command to create a new project.
   */
  public static final String COMMAND_CREATE = "create";

  /**
   * Command to deploy a project.
   */
  public static final String COMMAND_DEPLOY = "deploy";

  /**
   * Command to create an IDE project for an IS project.
   */
  public static final String COMMAND_IDE = "ide";

  /**
   * Command to create documentation from a project.
   */
  public static final String COMMAND_DOCS = "docs";

  /**
   * Command to clean a project.
   */
  public static final String COMMAND_CLEAN = "clean";

  /**
   * command to build a project.
   */
  public static final String COMMAND_BUILD = "build";

  /**
   * File extension for a Java jar file.
   */
  public static final String FILENAME_JAR_EXTENSION = ".jar";

  /**
   * The file extension used for files which give container extensions.
   */
  public static final String EXTENSION_FILE_EXTENSION = ".ext";

  /**
   * The keyword header for a package line on an extensions file.
   */
  public static final String EXTENSION_FILE_PATH_KEYWORD = "path:";

  /**
   * The length of the keyword header for a package line on an extensions file.
   */
  public static final int EXTENSION_FILE_PATH_KEYWORD_LENGTH = EXTENSION_FILE_PATH_KEYWORD.length();

  /**
   * Configuration property giving the location of the controller the workbench
   * is using.
   */
  public static final String CONFIGURATION_CONTROLLER_BASEDIR =
      "interactivespaces.controller.basedir";

  /**
   * Configuration property giving the location of the master the workbench is
   * using.
   */
  public static final String CONFIGURATION_MASTER_BASEDIR = "interactivespaces.master.basedir";

  /**
   * Properties for the workbench.
   */
  private Map<String, String> workbenchConfig;

  /**
   * Configuration for the workbench.
   */
  private SimpleConfiguration workbenchSimpleConfig;

  /**
   * The activity project manager for file operations.
   */
  private ActivityProjectManager projectManager = new BasicActivityProjectManager();

  /**
   * The creator for new projects.
   */
  private ProjectCreator activityProjectCreator;

  /**
   * A packager for activities.
   */
  private ActivityProjectPackager activityProjectPackager;

  /**
   * The registry of activity project types.
   */
  private ProjectTypeRegistry projectTypeRegistry;

  /**
   * The IDE project creator.
   */
  private EclipseIdeProjectCreator ideProjectCreator;

  /**
   * The templater to use.
   */
  private FreemarkerTemplater templater;

  /**
   * Base directory the workbench is installed in.
   */
  private File workbenchBaseDir = new File(".").getAbsoluteFile();

  /**
   * The user interface factory to be used by the workbench.
   */
  private UserInterfaceFactory userInterfaceFactory = new PlainSwingUserInterfaceFactory();

  public InteractiveSpacesWorkbench(Map<String, String> workbenchConfig) {
    this.workbenchConfig = workbenchConfig;
    workbenchSimpleConfig = SimpleConfiguration.newConfiguration();

    workbenchSimpleConfig.setValues(workbenchConfig);

    this.templater = new FreemarkerTemplater();
    templater.startup();

    projectTypeRegistry = new SimpleProjectTypeRegistery();
    activityProjectCreator = new ProjectCreatorImpl(this, templater);
    activityProjectPackager = new ActivityProjectPackagerImpl();
    ideProjectCreator = new EclipseIdeProjectCreator(templater);
  }

  /**
   * Build a project.
   *
   * @param project
   *          the project to be built
   */
  public boolean buildProject(Project project) {
    ProjectBuildContext context = new ProjectBuildContext(project, this);

    // If no type, there is nothing special to do for building.
    ProjectType type = projectTypeRegistry.getProjectType(project);
    ProjectBuilder builder = null;
    if (type != null) {
      builder = type.newBuilder();
    } else {
      builder = new BaseActivityProjectBuilder();
    }

    if (builder.build(project, context)) {

      if ("activity".equals(project.getType())) {
        try {
          activityProjectPackager.packageActivityProject(project, context);
        } catch (SimpleInteractiveSpacesException e) {
          System.out.format("Error while building project: %s\n", e.getMessage());

          return false;
        } catch (Exception e) {
          // TODO Auto-generated catch block
          e.printStackTrace();

          return false;
        }

      }

      return true;
    } else {
      return false;
    }
  }

  /**
   * Clean a project.
   *
   * @param project
   *          the project to be built
   */
  public boolean cleanActivityProject(Project project) {
    ProjectBuildContext context = new ProjectBuildContext(project, this);

    File buildDirectory = context.getBuildDirectory();

    if (buildDirectory.exists()) {
      Files.deleteDirectoryContents(buildDirectory);
    }

    return true;
  }

  /**
   * Generate an IDE project for the project.
   *
   * @param project
   *          the activity project to generate the IDE project for
   * @param ide
   *          the name of the IDE to generate the project for
   *
   *
   * @return {@code true} if successful
   */
  public boolean generateIdeActivityProject(Project project, String ide) {
    EclipseIdeProjectCreatorSpecification spec;
    ProjectType type = projectTypeRegistry.getProjectType(project);
    if (type != null) {
      spec = type.getEclipseIdeProjectCreatorSpecification();
    } else {
      spec = new NonJavaEclipseIdeProjectCreatorSpecification();
    }

    return ideProjectCreator.createProject(project, spec, this);
  }

  /**
   * Deploy a project.
   *
   * @param project
   *          the activity project to generate the IDE project for
   * @param type
   *          the name of the IDE to generate the project for
   *
   * @return {@code true} if successful
   */
  public boolean deployProject(Project project, String type) {
    // TODO(keith): write a class for this
    try {
      for (ProjectDeployment deployment : project.getDeployments()) {
        if (type.equals(deployment.getType())) {
          File deploymentLocation =
              new File(workbenchSimpleConfig.evaluate(deployment.getLocation()));
          System.out.format("Deploying to %s\n", deploymentLocation.getAbsolutePath());
          copyBuildArtifacts(project, deploymentLocation);
        }
      }

      return true;
    } catch (Exception e) {
      // TODO Auto-generated catch block
      e.printStackTrace();

      return false;
    }
  }

  private void copyBuildArtifacts(Project project, File destination) {
    File[] artifacts =
        new File(project.getBaseDirectory(), COMMAND_BUILD).listFiles(new FileFilter() {
          @Override
          public boolean accept(File pathname) {
            return pathname.isFile();
          }
        });
    if (artifacts != null) {
      for (File artifact : artifacts) {
        Files.copyFile(artifact, new File(destination, artifact.getName()));
      }
    }
  }

  public void createOsgi(String file) {
    System.out.format("Making %s into an OSGi bundle\n", file);

    OsgiBundleCreator osgiBundleCreator = new BndOsgiBundleCreator();
    try {
      osgiBundleCreator.createBundle(new File(file), null);
    } catch (Exception e) {
      // TODO Auto-generated catch block
      e.printStackTrace();
    }
  }

  /**
   * Get a list of all files on the controller's classpath.
   *
   * @return
   */
  public List<File> getControllerClasspath() {
    List<File> classpath = Lists.newArrayList();

    File[] files = getControllerBootstrapDir().listFiles(new FileFilter() {
      @Override
      public boolean accept(File pathname) {
        return pathname.getName().endsWith(FILENAME_JAR_EXTENSION);
      }
    });
    if (files != null) {
      for (File file : files) {
        classpath.add(file);
      }
    }

    File controllerDirectory = new File(workbenchConfig.get(CONFIGURATION_CONTROLLER_BASEDIR));
    File javaSystemDirectory =
<<<<<<< HEAD
        new File(controllerDirectory, "lib/system/java");
    if (!javaSystemDirectory.isDirectory()) {
      throw new SimpleInteractiveSpacesException(
          String.format("Controller directory %s configured by %s does not appear to be valid.",
              controllerDirectory, CONFIGURATION_CONTROLLER_BASEDIR));
=======
        new File(controllerDirectory,
            InteractiveSpacesContainer.INTERACTIVESPACES_CONTAINER_FOLDER_LIB_SYSTEM_JAVA);
    if (!javaSystemDirectory.isDirectory()) {
      throw new SimpleInteractiveSpacesException(String.format(
          "Controller directory %s configured by %s does not appear to be valid.",
          controllerDirectory, CONFIGURATION_CONTROLLER_BASEDIR));
>>>>>>> 015db871
    }
    classpath.add(new File(javaSystemDirectory,
        "com.springsource.org.apache.commons.logging-1.1.1.jar"));

    addControllerExtensionsClasspath(classpath);

    return classpath;
  }

  /**
   * Get the bootstrap directory for the controller.
   *
   * @return the bootstrap directory for the controller
   */
  private File getControllerBootstrapDir() {
    return new File(new File(workbenchConfig.get(CONFIGURATION_CONTROLLER_BASEDIR)), "bootstrap");
  }

  /**
   * Add all extension classpath entries that the controller specifies.
   *
   * @param files
   *          the list of files to add to.
   */
  private void addControllerExtensionsClasspath(List<File> files) {
    File[] extensionFiles =
        new File(new File(workbenchConfig.get(CONFIGURATION_CONTROLLER_BASEDIR)),
            InteractiveSpacesContainer.INTERACTIVESPACES_CONTAINER_FOLDER_LIB_SYSTEM_JAVA)
            .listFiles(new FilenameFilter() {

              @Override
              public boolean accept(File dir, String name) {
                return name.endsWith(EXTENSION_FILE_EXTENSION);
              }
            });
    if (extensionFiles == null)
      return;

    for (File extensionFile : extensionFiles) {
      processExtensionFile(files, extensionFile);
    }

  }

  /**
   * Add all extension classpath entries that the controller specifies.
   *
   * @param files
   *          the list of files to add to.
   * @param alternate
   *          the alternate files to add
   */
  public void addAlternateControllerExtensionsClasspath(List<File> files, String alternate) {
    File[] alternateFiles =
        new File(new File(workbenchBaseDir, "alternate"), alternate)
            .listFiles(new FilenameFilter() {

              @Override
              public boolean accept(File dir, String name) {
                return name.endsWith(FILENAME_JAR_EXTENSION);
              }
            });
    if (alternateFiles == null)
      return;

    for (File alternateFile : alternateFiles) {
      files.add(alternateFile);
    }

  }

  /**
   * process an extension file.
   *
   * @param files
   *          the collection of jars described in the extension files
   *
   * @param extensionFile
   *          the extension file to process
   */
  private void processExtensionFile(List<File> files, File extensionFile) {
    BufferedReader reader = null;
    try {
      reader = new BufferedReader(new FileReader(extensionFile));

      String line;
      while ((line = reader.readLine()) != null) {
        line = line.trim();
        if (!line.isEmpty()) {
          int pos = line.indexOf(EXTENSION_FILE_PATH_KEYWORD);
          if (pos == 0 && line.length() > EXTENSION_FILE_PATH_KEYWORD_LENGTH) {
            files.add(new File(line.substring(EXTENSION_FILE_PATH_KEYWORD_LENGTH)));
          }
        }
      }
    } catch (Exception e) {
      e.printStackTrace();
    } finally {
      if (reader != null) {
        try {
          reader.close();
        } catch (IOException e) {
          // Don't care.
        }
      }
    }
  }

  /**
   * Perform a series of commands.
   *
   * @param commands
   */
  public void doCommands(List<String> commands) {
    String command = commands.remove(0);

    if (COMMAND_CREATE.equals(command)) {
      System.out.println("Creating project");
      createProject(commands);
    } else if (COMMAND_OSGI.equals(command)) {
      createOsgi(commands.remove(0));
    } else {
      File baseDir = new File(command);
      if (projectManager.isProjectFolder(baseDir)) {
        doCommandsOnProject(baseDir, commands);
      } else {
        if (!commands.isEmpty() && COMMAND_RECURSIVE.equals(commands.get(0))) {
          commands.remove(0);

          doCommandsOnTree(baseDir, commands);
        } else {
          throw new SimpleInteractiveSpacesException(String.format("%s is not a project directory",
              baseDir.getAbsolutePath()));
        }
      }
    }
  }

  /**
   * Do a series of workbench commands on a project directory
   *
   * @param baseDir
   *          base directory of the project
   * @param commands
   *          the commands to be done
   */
  public void doCommandsOnProject(File baseDir, List<String> commands) {
    Project project = projectManager.readProject(baseDir);
    doCommandsOnProject(project, commands);
  }

  /**
   * Walk over a set of folders looking for project files to build
   *
   * @param baseDir
   *          base file to start looking for projects in
   *
   * @param commands
   *          commands to run on all project files
   */
  private void doCommandsOnTree(File baseDir, List<String> commands) {
    FileFilter filter = new FileFilter() {

      @Override
      public boolean accept(File pathname) {
        return pathname.isDirectory();
      }
    };
    File[] files = baseDir.listFiles(filter);
    if (files != null) {
      for (File possible : files) {
        doCommandsOnTree(possible, commands, filter);
      }
    }
  }

  /**
   * Walk over a set of folders looking for project files to build
   *
   * @param baseDir
   *          base folder which may be a project folder or may contain project
   *          folders
   * @param commands
   *          commands to run on all project files
   */
  private void doCommandsOnTree(File baseDir, List<String> commands, FileFilter filter) {
    if (projectManager.isProjectFolder(baseDir)) {
      doCommandsOnProject(baseDir, Lists.newArrayList(commands));
    } else {
      File[] files = baseDir.listFiles(filter);
      if (files != null) {
        for (File possible : files) {
          doCommandsOnTree(possible, commands, filter);
        }
      }
    }
  }

  /**
   * Create a project.
   *
   * @param commands
   *          the commands to execute
   */
  private void createProject(List<String> commands) {
    ProjectCreationSpecification spec = new ProjectCreationSpecification();

    Project project = getProjectFromConsole();
    project.setBaseDirectory(new File(project.getIdentifyingName()));

    spec.setProject(project);

    String projectType = "activity";

    String command = commands.remove(0);
    if ("language".equals(command)) {
      spec.setLanguage(commands.remove(0));
    } else if ("template".equals(command)) {
      String source = commands.remove(0);
      if ("example".equals(source)) {
        System.out.println("Not implemented yet");
        return;
      } else if ("site".equals(source)) {
        System.out.println("Not implemented yet");
        return;
      }
    } else if ("type".equals(command)) {
      projectType = commands.remove(0);
    }

    project.setType(projectType);

    activityProjectCreator.createProject(spec);
  }

  /**
   * Get the activity data from the console.
   *
   * @return the activity data input from the console
   */
  private Project getProjectFromConsole() {
    Console console = System.console();

    if (console != null) {
      String identifyingName =
          getValue("Identifying name", new ActivityIdentifyingNameValidator(), console);
      String version = getValue("Version", new ActivityVersionValidator(), console);
      String name = console.readLine("Name: ");
      String description = console.readLine("Description: ");

      Project project = new Project();
      project.setIdentifyingName(identifyingName);
      project.setVersion(version);
      project.setName(name);
      project.setDescription(description);

      return project;
    } else {
      throw new InteractiveSpacesException("Could not allocate console");
    }
  }

  /**
   * Get a value from the user.
   *
   * @param prompt
   *          the prompt for the user
   * @param validator
   *          the validator for the value
   * @param console
   *          the console for IO
   *
   * @return a valid value for the question
   */
  private String getValue(String prompt, Validator validator, Console console) {
    String fullPrompt = prompt + ": ";

    String value = console.readLine(fullPrompt);
    DomainValidationResult result = validator.validate(value);
    while (result.getResultType().equals(DomainValidationResultType.ERRORS)) {
      console.printf("%s\n", result.getDescription());
      value = console.readLine(fullPrompt);
      result = validator.validate(value);
    }

    return value;
  }

  /**
   * Perform a sequence of commands on a project.
   *
   * @param project
   *          the project being acted on
   * @param commands
   *          the commands to perform on the project
   */
  private void doCommandsOnProject(Project project, List<String> commands) {
    if (commands.isEmpty()) {
      commands.add(COMMAND_BUILD);
    }

    boolean noErrors = true;
    while (!commands.isEmpty() && noErrors) {
      String command = commands.remove(0);

      if (COMMAND_BUILD.equals(command)) {
        System.out.format("Building project %s\n", project.getBaseDirectory().getAbsolutePath());
        noErrors = buildProject(project);
      } else if (COMMAND_CLEAN.equals(command)) {
        System.out.format("Cleaning project %s\n", project.getBaseDirectory().getAbsolutePath());
        noErrors = cleanActivityProject(project);
      } else if (COMMAND_DOCS.equals(command)) {
        System.out.format("Building Docs for project %s\n", project.getBaseDirectory()
            .getAbsolutePath());
        noErrors = generateDocs(project);
      } else if (COMMAND_IDE.equals(command)) {
        System.out.format("Building project IDE project %s\n", project.getBaseDirectory()
            .getAbsolutePath());
        noErrors = generateIdeActivityProject(project, commands.remove(0));
      } else if (COMMAND_DEPLOY.equals(command)) {
        System.out.format("Deploying project %s\n", project.getBaseDirectory().getAbsolutePath());
        noErrors = deployProject(project, commands.remove(0));
      }
    }
  }

  /**
   * generate the docs for a project.
   *
   * @param project
   *          the project
   *
   * @return {@code true} if the build was successful
   */
  public boolean generateDocs(Project project) {
    // TODO(keith): Make work for other project types
    if ("library".equals(project.getType()) || "java".equals(project.getBuilderType())) {
      JavadocGenerator generator = new ExternalJavadocGenerator();
      ProjectBuildContext context = new ProjectBuildContext(project, this);

      generator.generate(context);

      return true;
    } else {
      System.err.format("Project located at %s is not a java project\n", project.getBaseDirectory()
          .getAbsolutePath());

      return false;
    }
  }

  /**
   * @return the projectManager
   */
  public ActivityProjectManager getProjectManager() {
    return projectManager;
  }

  /**
   * @return the userInterfaceFactory
   */
  public UserInterfaceFactory getUserInterfaceFactory() {
    return userInterfaceFactory;
  }

  /**
   * @return the activityProjectCreator
   */
  public ProjectCreator getActivityProjectCreator() {
    return activityProjectCreator;
  }

  /**
   * @return the workbenchProperties
   */
  public SimpleConfiguration getWorkbenchConfig() {
    return workbenchSimpleConfig;
  }

  /**
   * @return the templater
   */
  public FreemarkerTemplater getTemplater() {
    return templater;
  }
}<|MERGE_RESOLUTION|>--- conflicted
+++ resolved
@@ -371,20 +371,12 @@
 
     File controllerDirectory = new File(workbenchConfig.get(CONFIGURATION_CONTROLLER_BASEDIR));
     File javaSystemDirectory =
-<<<<<<< HEAD
-        new File(controllerDirectory, "lib/system/java");
-    if (!javaSystemDirectory.isDirectory()) {
-      throw new SimpleInteractiveSpacesException(
-          String.format("Controller directory %s configured by %s does not appear to be valid.",
-              controllerDirectory, CONFIGURATION_CONTROLLER_BASEDIR));
-=======
         new File(controllerDirectory,
             InteractiveSpacesContainer.INTERACTIVESPACES_CONTAINER_FOLDER_LIB_SYSTEM_JAVA);
     if (!javaSystemDirectory.isDirectory()) {
       throw new SimpleInteractiveSpacesException(String.format(
           "Controller directory %s configured by %s does not appear to be valid.",
           controllerDirectory, CONFIGURATION_CONTROLLER_BASEDIR));
->>>>>>> 015db871
     }
     classpath.add(new File(javaSystemDirectory,
         "com.springsource.org.apache.commons.logging-1.1.1.jar"));
