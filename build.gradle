/*
 * Copyright (C) 2012 Google Inc.
 *
 * Licensed under the Apache License, Version 2.0 (the "License"); you may not
 * use this file except in compliance with the License. You may obtain a copy of
 * the License at
 *
 * http://www.apache.org/licenses/LICENSE-2.0
 *
 * Unless required by applicable law or agreed to in writing, software
 * distributed under the License is distributed on an "AS IS" BASIS, WITHOUT
 * WARRANTIES OR CONDITIONS OF ANY KIND, either express or implied. See the
 * License for the specific language governing permissions and limitations under
 * the License.
 */

buildscript {
  repositories {
    jcenter()
    mavenCentral()
  }

  dependencies {
    classpath 'org.gradle.api.plugins:gradle-izpack-plugin:0.2.3'
    classpath 'org.gradle.api.plugins:gradle-android-plugin:1.2.1'
  }

}

allprojects {
  ext {
    // Specify the IS version here.
    //
    // The intermediate designation is for marking a particular build
    // as an intermediate version. An intermediate version must never
    // be pushed to production.
    //
    // Final versions should set the qualifier to null.
<<<<<<< HEAD
    interactiveSpacesVersion = '1.6.5'
    interactiveSpacesVersionQualifier = null // 'SNAPSHOT'
=======
    interactiveSpacesVersion = '1.6.6'
    interactiveSpacesVersionQualifier = 'SNAPSHOT'
>>>>>>> 09d43796

    // These specify the layout of IS containers.
    
    // Where the Java system libraries go
    interactiveSpacesContainerSystemJava = 'lib/system/java'
    
    // Where the OSGi bootstrap bundles go
    interactiveSpacesContainerBootstrap = 'bootstrap'
    
    // Where the extras support jars go.
    interactiveSpacesContainerExtrasSupportJars = 'extras/support/jars'

    // When building the containers, where do we build?
    containerBuildTarget = 'build/staging'

    nonjavaProjects = [ 
      'interactivespaces_docs', 
      'interactivespaces-controller-android', 
      'service',
      'interactivespaces_build', 
      'master', 'controller', 'workbench'
    ]

    javaProjects = rootProject.subprojects.findResults { (!nonjavaProjects.contains(it.name)) ? it : null }

    if (project.hasProperty("buildTypeProp")) {
      buildType = project.buildTypeProp
    } else {
      buildType = "standard"
    }

    if (buildType == 'android') {
      androidPlatformHome = getProperty("android.sdk.home") + "/platforms/" + getProperty("android.platform")
      androidPlatformTools = getProperty("android.sdk.home") + "/platform-tools"
      androidSdkJar = "$androidPlatformHome/android.jar"
    }

    osgiVersion = interactiveSpacesVersionQualifier ? 
        interactiveSpacesVersion + "." + interactiveSpacesVersionQualifier :
        interactiveSpacesVersion
  }

  group = 'interactivespaces'
  version = osgiVersion

  tasks.withType(JavaCompile) { 
    sourceCompatibility = "1.6"
    targetCompatibility = "1.6" 
  }
}

subprojects {

  ext {
    extrasBuildFolder = "build/staging/controller/extras"
  }

  if (!ext.nonjavaProjects.contains(name)) {
    apply plugin: 'java'
    apply plugin: 'maven'
    apply plugin: 'eclipse'
    apply plugin: 'idea'

    if (name != 'interactivespaces-bootstrap-core') {
      apply plugin: 'osgi'
    }

    apply plugin: 'jacoco'
 
    jacocoTestReport {
      group = "reporting"
      description = "Generate Jacoco coverage reports after running tests."
      reports {
        xml.enabled true
        html.enabled true
        csv.enabled false
      }

      additionalSourceDirs = files(sourceSets.main.allJava.srcDirs)
    }

    // Add in configuratations to the standard Java build
    configurations {
      // dependencies which are provided by the container.
      provided

      // JARs which will be expanded into a normal jar
      expandedJars

      // Compile time resources needed for compiling extras local to the
      // extra.
      extrasCompile

      // Compile time resources needed for compiling extras shared by many
      // extras.
      extrasSupportCompile
    }

    sourceSets {
      main { 
           // Provided libraries should be on the compile classpath, though
           // not in the compile configuration.
      	   compileClasspath += [configurations.provided]
      	   compileClasspath += [configurations.expandedJars]
      	   compileClasspath += [configurations.extrasCompile]
      	   compileClasspath += [configurations.extrasSupportCompile]
      }
    }

    // Provided dependencies need to be available to eclipse.
    eclipse.classpath.plusConfigurations += [configurations.provided]
    eclipse.classpath.plusConfigurations += [configurations.expandedJars]
    eclipse.classpath.plusConfigurations += [configurations.extrasCompile]
    eclipse.classpath.plusConfigurations += [configurations.extrasSupportCompile]

    install.dependsOn build
  }

  repositories {
    mavenLocal()
    mavenCentral()
    maven {
      url 'https://oss.sonatype.org/content/repositories/snapshots'
    }
    maven {
      url 'http://repo.spring.io/libs-release-remote'
    }
    maven {
      url 'http://repository.pentaho.org/artifactory/repo/'
    }
  }
}

defaultTasks 'install'<|MERGE_RESOLUTION|>--- conflicted
+++ resolved
@@ -36,13 +36,8 @@
     // be pushed to production.
     //
     // Final versions should set the qualifier to null.
-<<<<<<< HEAD
-    interactiveSpacesVersion = '1.6.5'
-    interactiveSpacesVersionQualifier = null // 'SNAPSHOT'
-=======
     interactiveSpacesVersion = '1.6.6'
     interactiveSpacesVersionQualifier = 'SNAPSHOT'
->>>>>>> 09d43796
 
     // These specify the layout of IS containers.
     
