#!/bin/bash -e

source tools/setup_functions.sh

setup_ros_path $PWD

if [ `newest_file interactivespaces_msgs/` -nt `newest_file nrosjava_messages/` ]; then
  echo Messages have been modified, forcing rebuild.
  (cd nrosjava_messages; gradle clean)
fi

<<<<<<< HEAD
gradle install installDev
=======
gradle -x javadoc -x test install installDev

echo Done with interactivespaces build.
>>>>>>> ccabe7a6
<|MERGE_RESOLUTION|>--- conflicted
+++ resolved
@@ -9,10 +9,6 @@
   (cd nrosjava_messages; gradle clean)
 fi
 
-<<<<<<< HEAD
 gradle install installDev
-=======
-gradle -x javadoc -x test install installDev
 
-echo Done with interactivespaces build.
->>>>>>> ccabe7a6
+echo Done with interactivespaces build.